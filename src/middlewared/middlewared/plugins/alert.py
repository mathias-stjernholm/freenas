from collections import defaultdict
import copy
from datetime import datetime
import os
import traceback

from freenasUI.support.utils import get_license
from licenselib.license import ContractType

from middlewared.alert.base import (
    AlertLevel,
    Alert,
    AlertSource,
    FilePresenceAlertSource,
    ThreadedAlertSource,
    ThreadedAlertService,
    ProThreadedAlertService,
    DismissableAlertSource,
)
from middlewared.alert.base import UnavailableException, AlertService as _AlertService
from middlewared.schema import Dict, Str, Bool, Int, accepts, Patch
from middlewared.service import (
    ConfigService, CRUDService, Service, ValidationErrors,
    job, periodic, private,
)
from middlewared.service_exception import CallError
from middlewared.utils import load_modules, load_classes

POLICIES = ["IMMEDIATELY", "HOURLY", "DAILY", "NEVER"]
DEFAULT_POLICY = "IMMEDIATELY"

ALERT_SOURCES = {}
ALERT_SERVICES_FACTORIES = {}


class AlertPolicy:
    def __init__(self, key=lambda now: now):
        self.key = key

        self.last_key_value = None
        self.last_key_value_alerts = defaultdict(lambda: defaultdict(dict))

    def receive_alerts(self, now, alerts):
        gone_alerts = []
        new_alerts = []
        key = self.key(now)
        if key != self.last_key_value:
            for node in set(alerts.keys()) | set(self.last_key_value_alerts.keys()):
                for alert_source_name in set(alerts[node].keys()) | set(self.last_key_value_alerts[node].keys()):
                    for gone_alert in (set(self.last_key_value_alerts[node][alert_source_name].keys()) -
                                       set(alerts[node][alert_source_name].keys())):
                        gone_alerts.append(self.last_key_value_alerts[node][alert_source_name][gone_alert])
                    for new_alert in (set(alerts[node][alert_source_name].keys()) -
                                      set(self.last_key_value_alerts[node][alert_source_name].keys())):
                        new_alerts.append(alerts[node][alert_source_name][new_alert])

            self.last_key_value = key
            self.last_key_value_alerts = copy.deepcopy(alerts)

        return gone_alerts, new_alerts


class AlertService(Service):
    def __init__(self, middleware):
        super().__init__(middleware)

        self.node = "A"

        self.alerts = defaultdict(lambda: defaultdict(dict))

        self.alert_source_last_run = defaultdict(lambda: datetime.min)

        self.policies = {
            "IMMEDIATELY": AlertPolicy(),
            "HOURLY": AlertPolicy(lambda d: (d.date(), d.hour)),
            "DAILY": AlertPolicy(lambda d: (d.date())),
            "NEVER": AlertPolicy(lambda d: None),
        }

    @private
    async def initialize(self):
        if not await self.middleware.call("system.is_freenas"):
            if await self.middleware.call("notifier.failover_node") == "B":
                self.node = "B"

        for alert in await self.middleware.call("datastore.query", "system.alert"):
            del alert["id"]
            alert["level"] = AlertLevel(alert["level"])

            alert = Alert(**alert)

            self.alerts[alert.node][alert.source][alert.key] = alert

        for policy in self.policies.values():
            policy.receive_alerts(datetime.utcnow(), self.alerts)

        main_sources_dir = os.path.join(os.path.dirname(os.path.realpath(__file__)), os.path.pardir, "alert", "source")
        sources_dirs = [os.path.join(overlay_dir, "alert", "source") for overlay_dir in self.middleware.overlay_dirs]
        sources_dirs.insert(0, main_sources_dir)
        for sources_dir in sources_dirs:
            for module in load_modules(sources_dir):
                for cls in load_classes(module, AlertSource, (FilePresenceAlertSource, ThreadedAlertSource)):
                    source = cls(self.middleware)
                    ALERT_SOURCES[source.name] = source

        main_services_dir = os.path.join(os.path.dirname(os.path.realpath(__file__)), os.path.pardir, "alert",
                                         "service")
        services_dirs = [os.path.join(overlay_dir, "alert", "service") for overlay_dir in self.middleware.overlay_dirs]
        services_dirs.insert(0, main_services_dir)
        for services_dir in services_dirs:
            for module in load_modules(services_dir):
                for cls in load_classes(module, _AlertService, (ThreadedAlertService, ProThreadedAlertService)):
                    ALERT_SERVICES_FACTORIES[cls.name()] = cls

    @private
    async def terminate(self):
        await self.flush_alerts()

    @accepts()
    async def list_policies(self):
        return POLICIES

    @accepts()
    async def list_sources(self):
        return [
            {
                "name": source.name,
                "title": source.title,
            }
            for source in sorted(ALERT_SOURCES.values(), key=lambda source: source.title.lower())
        ]

    @accepts()
    def list(self):
        return [
            dict(alert.__dict__,
                 id=f"{alert.node};{alert.source};{alert.key}",
                 level=alert.level.name,
                 formatted=alert.formatted)
            for alert in sorted(self.__get_all_alerts(), key=lambda alert: alert.title)
        ]

    @accepts(Str("id"))
    async def dismiss(self, id):
        node, source, key = id.split(";", 2)
        try:
            alert = self.alerts[node][source][key]
        except KeyError:
            return
<<<<<<< HEAD
        alert_source = ALERT_SOURCES.get(source)
        if alert_source and isinstance(alert_source, DismissableAlertSource):
            self.alerts[node][source] = await alert_source.dismiss(self.alerts[node][source])
        else:
            alert.dismissed = True
=======
        alert.dismissed = True
>>>>>>> e895160e

    @accepts(Str("id"))
    def restore(self, id):
        node, source, key = id.split(";", 2)
        alert = self.alerts[node][source][key]
        alert.dismissed = False

    @periodic(60)
    @job(lock="process_alerts", transient=True)
    async def process_alerts(self, job):
        if not await self.middleware.call("system.ready"):
            return

        if (
            not await self.middleware.call('system.is_freenas') and
            await self.middleware.call('notifier.failover_licensed') and
            await self.middleware.call('notifier.failover_status') == 'BACKUP'
        ):
            return

        await self.__run_alerts()

        default_settings = (await self.middleware.call("alertdefaultsettings.config"))["settings"]

        all_alerts = self.__get_all_alerts()

        now = datetime.now()
        for policy_name, policy in self.policies.items():
            gone_alerts, new_alerts = policy.receive_alerts(now, self.alerts)

            for alert_service_desc in await self.middleware.call("datastore.query", "system.alertservice"):
                service_settings = dict(default_settings, **alert_service_desc["settings"])

                service_gone_alerts = [alert for alert in gone_alerts
                                       if service_settings.get(alert.source, DEFAULT_POLICY) == policy_name]
                service_new_alerts = [alert for alert in new_alerts
                                      if service_settings.get(alert.source, DEFAULT_POLICY) == policy_name]

                if not service_gone_alerts and not service_new_alerts:
                    continue

                factory = ALERT_SERVICES_FACTORIES.get(alert_service_desc["type"])
                if factory is None:
                    self.logger.error("Alert service %r does not exist", alert_service_desc["type"])
                    continue

                try:
                    alert_service = factory(self.middleware, alert_service_desc["attributes"])
                except Exception:
                    self.logger.error("Error creating alert service %r with parameters=%r",
                                      alert_service_desc["type"], alert_service_desc["attributes"], exc_info=True)
                    continue

                if all_alerts or service_gone_alerts or service_new_alerts:
                    try:
                        await alert_service.send(all_alerts, service_gone_alerts, service_new_alerts)
                    except Exception:
                        self.logger.error("Error in alert service %r", alert_service_desc["type"], exc_info=True)

            if policy_name == "IMMEDIATELY":
                for alert in new_alerts:
                    if alert.mail:
                        await self.middleware.call("mail.send", alert.mail)

                if not await self.middleware.call("system.is_freenas"):
                    new_hardware_alerts = [alert for alert in new_alerts if ALERT_SOURCES[alert.source].hardware]
                    if new_hardware_alerts:
                        license = get_license()
                        if license and license.contract_type in [ContractType.silver.value, ContractType.gold.value]:
                            try:
                                support = await self.middleware.call("datastore.query", "system.support", None,
                                                                     {"get": True})
                            except IndexError:
                                await self.middleware.call("datastore.insert", "system.support", {})

                                support = await self.middleware.call("datastore.query", "system.support", None,
                                                                     {"get": True})

                            if support["enabled"]:
                                msg = [f"* {alert.formatted}" for alert in new_hardware_alerts]

                                serial = (await self.middleware.call("system.info"))["system_serial"]

                                for name, verbose_name in (
                                    ("name", "Contact Name"),
                                    ("title", "Contact Title"),
                                    ("email", "Contact E-mail"),
                                    ("phone", "Contact Phone"),
                                    ("secondary_name", "Secondary Contact Name"),
                                    ("secondary_title", "Secondary Contact Title"),
                                    ("secondary_email", "Secondary Contact E-mail"),
                                    ("secondary_phone", "Secondary Contact Phone"),
                                ):
                                    value = getattr(support, name)
                                    if value:
                                        msg += ["", "{}: {}".format(verbose_name, value)]

                                try:
                                    await self.middleware.call("support.new_ticket", {
                                        "title": "Automatic alert (%s)" % serial,
                                        "body": "\n".join(msg),
                                        "attach_debug": False,
                                        "category": "Hardware",
                                        "criticality": "Loss of Functionality",
                                        "environment": "Production",
                                        "name": "Automatic Alert",
                                        "email": "auto-support@ixsystems.com",
                                        "phone": "-",
                                    })
                                except Exception:
                                    self.logger.error(f"Failed to create a support ticket", exc_info=True)

    async def __run_alerts(self):
        master_node = "A"
        backup_node = "B"
        run_on_backup_node = False
        if not await self.middleware.call("system.is_freenas"):
            if await self.middleware.call("notifier.failover_licensed"):
                master_node = await self.middleware.call("failover.node")
                try:
                    backup_node = await self.middleware.call("failover.call_remote", "failover.node")
                    remote_version = await self.middleware.call("failover.call_remote", "system.version")
                    remote_failover_status = await self.middleware.call("failover.call_remote",
                                                                        "notifier.failover_status")
                except Exception:
                    pass
                else:
                    if remote_version == await self.middleware.call("system.version"):
                        if remote_failover_status == "BACKUP":
                            run_on_backup_node = True

        for alert_source in ALERT_SOURCES.values():
            if not alert_source.schedule.should_run(datetime.utcnow(), self.alert_source_last_run[alert_source.name]):
                continue

            self.alert_source_last_run[alert_source.name] = datetime.utcnow()

            self.logger.trace("Running alert source: %r", alert_source.name)

            try:
                alerts_a = await self.__run_source(alert_source.name)
            except UnavailableException:
                alerts_a = list(self.alerts["A"][alert_source.name].values())
            for alert in alerts_a:
                alert.node = master_node

            alerts_b = []
            if run_on_backup_node and alert_source.run_on_backup_node:
                try:
                    try:
                        alerts_b = await self.middleware.call("failover.call_remote", "alert.run_source",
                                                              [alert_source.name])
                    except CallError as e:
                        if e.errno == CallError.EALERTCHECKERUNAVAILABLE:
                            alerts_b = list(self.alerts["B"][alert_source.name].values())
                        else:
                            raise
                    else:
                        alerts_b = [Alert(**dict(alert,
                                                 level=(AlertLevel(alert["level"]) if alert["level"] is not None
                                                        else alert["level"])))
                                    for alert in alerts_b]
                except Exception:
                    alerts_b = [
                        Alert(title="Unable to run alert source %(source_name)r on backup node\n%(traceback)s",
                              args={
                                  "source_name": alert_source.name,
                                  "traceback": traceback.format_exc(),
                              },
                              key="__remote_call_exception__",
                              level=AlertLevel.CRITICAL)
                    ]
            for alert in alerts_b:
                alert.node = backup_node

            for alert in alerts_a + alerts_b:
                existing_alert = self.alerts[alert.node][alert_source.name].get(alert.key)

                alert.source = alert_source.name
                if existing_alert is None:
                    alert.datetime = datetime.utcnow()
                else:
                    alert.datetime = existing_alert.datetime
                alert.level = alert.level or alert_source.level
                alert.title = alert.title or alert_source.title
                if existing_alert is None:
                    alert.dismissed = False
                else:
                    alert.dismissed = existing_alert.dismissed

            self.alerts["A"][alert_source.name] = {alert.key: alert for alert in alerts_a}
            self.alerts["B"][alert_source.name] = {alert.key: alert for alert in alerts_b}

    @private
    async def run_source(self, source_name):
        try:
            return [dict(alert.__dict__, level=alert.level.value if alert.level is not None else alert.level)
                    for alert in await self.__run_source(source_name)]
        except UnavailableException:
            raise CallError("This alert checker is unavailable", CallError.EALERTCHECKERUNAVAILABLE)

    async def __run_source(self, source_name):
        alert_source = ALERT_SOURCES[source_name]

        try:
            alerts = (await alert_source.check()) or []
        except UnavailableException:
            raise
        except Exception:
            alerts = [
                Alert(title="Unable to run alert source %(source_name)r\n%(traceback)s",
                      args={
                          "source_name": alert_source.name,
                          "traceback": traceback.format_exc(),
                      },
                      key="__unhandled_exception__",
                      level=AlertLevel.CRITICAL)
            ]
        else:
            if not isinstance(alerts, list):
                alerts = [alerts]

        return alerts

    @periodic(3600)
    async def flush_alerts(self):
        if (
            not await self.middleware.call('system.is_freenas') and
            await self.middleware.call('notifier.failover_licensed') and
            await self.middleware.call('notifier.failover_status') == 'BACKUP'
        ):
            return

        await self.middleware.call("datastore.delete", "system.alert", [])

        for alert in self.__get_all_alerts():
            d = alert.__dict__.copy()
            d["level"] = d["level"].value
            del d["mail"]
            await self.middleware.call("datastore.insert", "system.alert", d)

    def __get_all_alerts(self):
        return sum([sum([list(vv.values()) for vv in v.values()], []) for v in self.alerts.values()], [])


class AlertServiceService(CRUDService):
    class Config:
        datastore = "system.alertservice"
        datastore_extend = "alertservice._extend"
        datastore_order_by = ["name"]

    @accepts()
    async def list_types(self):
        return [
            {
                "name": name,
                "title": factory.title,
            }
            for name, factory in sorted(ALERT_SERVICES_FACTORIES.items(), key=lambda i: i[1].title.lower())
        ]

    @private
    async def _extend(self, service):
        try:
            service["type__title"] = ALERT_SERVICES_FACTORIES[service["type"]].title
        except KeyError:
            service["type__title"] = "<Unknown>"

        return service

    @private
    async def _compress(self, service):
        return service

    @private
    async def _validate(self, service, schema_name):
        verrors = ValidationErrors()

        factory = ALERT_SERVICES_FACTORIES.get(service["type"])
        if factory is None:
            verrors.add(f"{schema_name}.type", "This field has invalid value")

        try:
            factory.validate(service["attributes"])
        except ValidationErrors as e:
            verrors.add_child(f"{schema_name}.attributes", e)

        validate_settings(verrors, f"{schema_name}.settings", service["settings"])

        if verrors:
            raise verrors

    @accepts(Dict(
        "alert_service_create",
        Str("name"),
        Str("type"),
        Dict("attributes", additional_attrs=True),
        Bool("enabled"),
        Dict("settings", additional_attrs=True),
        register=True,
    ))
    async def do_create(self, data):
        await self._validate(data, "alert_service_create")

        data["id"] = await self.middleware.call("datastore.insert", self._config.datastore, data)

        await self._extend(data)

        return data

    @accepts(Int("id"), Patch(
        "alert_service_create",
        "alert_service_update",
        ("attr", {"update": True}),
    ))
    async def do_update(self, id, data):
        old = await self.middleware.call("datastore.query", self._config.datastore, [("id", "=", id)],
                                         {"extend": self._config.datastore_extend,
                                          "get": True})

        new = old.copy()
        new.update(data)

        await self._validate(data, "alert_service_update")

        await self._compress(data)

        await self.middleware.call("datastore.update", self._config.datastore, id, data)

        await self._extend(new)

        return new

    @accepts(Int("id"))
    async def do_delete(self, id):
        return await self.middleware.call("datastore.delete", self._config.datastore, id)

    @accepts(Patch(
        "alert_service_create",
        "alert_service_test",
        ("attr", {"update": True}),
    ))
    async def test(self, data):
        await self._validate(data, "alert_service_test")

        factory = ALERT_SERVICES_FACTORIES.get(data["type"])
        if factory is None:
            self.logger.error("Alert service %r does not exist", data["type"])
            return False

        try:
            alert_service = factory(self.middleware, data["attributes"])
        except Exception:
            self.logger.error("Error creating alert service %r with parameters=%r",
                              data["type"], data["attributes"], exc_info=True)
            return False

        test_alert = Alert(
            title="Test alert",
            node="A",
            datetime=datetime.utcnow(),
            level=AlertLevel.INFO,
        )

        try:
            await alert_service.send([test_alert], [], [test_alert])
        except Exception:
            self.logger.error("Error in alert service %r", data["type"], exc_info=True)
            return False

        return True


class AlertDefaultSettingsService(ConfigService):
    class Config:
        datastore = "system.alertdefaultsettings"

    @private
    async def _validate(self, settings, schema_name):
        verrors = ValidationErrors()

        validate_settings(verrors, f"{schema_name}.settings", settings["settings"])

        if verrors:
            raise verrors

    @accepts(Dict(
        "alert_default_settings_update",
        Dict("settings", additional_attrs=True),
    ))
    async def do_update(self, data):
        old = await self.config()

        new = old.copy()
        new.update(data)

        await self._validate(data, "alert_default_settings_update")

        await self.middleware.call("datastore.update", self._config.datastore, old["id"], new)

        return new


async def setup(middleware):
    await middleware.call("alert.initialize")


def validate_settings(verrors, schema_name, settings):
    for k, v in settings.items():
        if k not in ALERT_SOURCES:
            verrors.add(f"{schema_name}.{k}", "This alert source does not exist")

        if v not in POLICIES:
            verrors.add(f"{schema_name}.{k}", "This alert policy does not exist")<|MERGE_RESOLUTION|>--- conflicted
+++ resolved
@@ -147,15 +147,12 @@
             alert = self.alerts[node][source][key]
         except KeyError:
             return
-<<<<<<< HEAD
+
         alert_source = ALERT_SOURCES.get(source)
         if alert_source and isinstance(alert_source, DismissableAlertSource):
             self.alerts[node][source] = await alert_source.dismiss(self.alerts[node][source])
         else:
             alert.dismissed = True
-=======
-        alert.dismissed = True
->>>>>>> e895160e
 
     @accepts(Str("id"))
     def restore(self, id):
